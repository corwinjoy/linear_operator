#!/usr/bin/env python3

import logging
import math
import traceback
from abc import abstractmethod
from itertools import combinations, product
from unittest.mock import MagicMock, patch

import torch
from jaxtyping import install_import_hook

<<<<<<< HEAD
with install_import_hook("linear_operator", ("typeguard", "typechecked")):
    import linear_operator
    from linear_operator.operators import DiagLinearOperator, to_dense
    from linear_operator.settings import linalg_dtypes
    from linear_operator.utils.errors import CachingError
    from linear_operator.utils.memoize import get_from_cache
=======
import linear_operator
from linear_operator.operators import DenseLinearOperator, DiagLinearOperator, to_dense
from linear_operator.settings import linalg_dtypes
from linear_operator.utils.errors import CachingError
from linear_operator.utils.memoize import get_from_cache
from linear_operator.utils.warnings import PerformanceWarning
>>>>>>> 09b891db

from .base_test_case import BaseTestCase


class RectangularLinearOperatorTestCase(BaseTestCase):

    tolerances = {
        "matmul": {"rtol": 1e-3},
        "transpose": {"rtol": 1e-4, "atol": 1e-5},
    }

    @abstractmethod
    def create_linear_op(self):
        raise NotImplementedError()

    @abstractmethod
    def evaluate_linear_op(self):
        raise NotImplementedError()

    def _test_matmul(self, rhs):
        linear_op = self.create_linear_op().detach().requires_grad_(True)
        linear_op_copy = torch.clone(linear_op).detach().requires_grad_(True)
        evaluated = self.evaluate_linear_op(linear_op_copy)
        rhs_evaluated = to_dense(rhs)

        # Test operator
        res = linear_op @ rhs
        actual = evaluated.matmul(rhs_evaluated)
        res_evaluated = to_dense(res)
        self.assertAllClose(res_evaluated, actual)

        grad = torch.randn_like(res_evaluated)
        res_evaluated.backward(gradient=grad)
        actual.backward(gradient=grad)
        for arg, arg_copy in zip(linear_op.representation(), linear_op_copy.representation()):
            if arg_copy.requires_grad and arg_copy.is_leaf and arg_copy.grad is not None:
                self.assertAllClose(arg.grad, arg_copy.grad, **self.tolerances["matmul"])

        # Test __torch_function__
        res = torch.matmul(linear_op, rhs)
        actual = evaluated.matmul(rhs)
        self.assertAllClose(to_dense(res), actual)

    def _test_rmatmul(self, lhs):
        linear_op = self.create_linear_op().detach().requires_grad_(True)
        linear_op_copy = torch.clone(linear_op).detach().requires_grad_(True)
        evaluated = self.evaluate_linear_op(linear_op_copy)

        # Test operator
        res = lhs @ linear_op
        actual = lhs @ evaluated
        self.assertAllClose(res, actual)

        # Test __torch_function__
        res = torch.matmul(lhs, linear_op)
        actual = torch.matmul(lhs, evaluated)
        self.assertAllClose(res, actual)

        grad = torch.randn_like(res)
        res.backward(gradient=grad)
        actual.backward(gradient=grad)
        for arg, arg_copy in zip(linear_op.representation(), linear_op_copy.representation()):
            if arg_copy.requires_grad and arg_copy.is_leaf and arg_copy.grad is not None:
                self.assertAllClose(arg.grad, arg_copy.grad, **self.tolerances["matmul"])

    def test_add(self):
        linear_op = self.create_linear_op()
        evaluated = self.evaluate_linear_op(linear_op)

        rhs = torch.randn(linear_op.shape)
        # Test operator functionality
        a = (linear_op + rhs).to_dense()
        b = evaluated + rhs
        self.assertAllClose(a, b)
        self.assertAllClose((linear_op + rhs).to_dense(), evaluated + rhs)
        self.assertAllClose((rhs + linear_op).to_dense(), evaluated + rhs)
        # Test __torch_function__ functionality
        self.assertAllClose(torch.add(linear_op, rhs).to_dense(), evaluated + rhs)
        self.assertAllClose(torch.add(rhs, linear_op).to_dense(), evaluated + rhs)

        rhs = torch.randn(linear_op.matrix_shape)
        self.assertAllClose((linear_op + rhs).to_dense(), evaluated + rhs)

        rhs = torch.randn(2, *linear_op.shape)
        self.assertAllClose((linear_op + rhs).to_dense(), evaluated + rhs)

        self.assertAllClose((linear_op + linear_op).to_dense(), evaluated * 2)

    def test_matmul_vec(self):
        linear_op = self.create_linear_op()

        # We skip this test if we're dealing with batch LinearOperators
        # They shouldn't multiply by a vec
        if linear_op.ndimension() > 2:
            return

        rhs = torch.randn(linear_op.size(-1))
        return self._test_matmul(rhs)

    def test_constant_mul(self):
        linear_op = self.create_linear_op()
        evaluated = self.evaluate_linear_op(linear_op)

        # Test operator functionality
        self.assertAllClose((linear_op * 5.0).to_dense(), evaluated * 5.0)
        self.assertAllClose((linear_op * torch.tensor(5.0)).to_dense(), evaluated * 5.0)
        self.assertAllClose((5.0 * linear_op).to_dense(), evaluated * 5.0)
        self.assertAllClose((torch.tensor(5.0) * linear_op).to_dense(), evaluated * 5.0)

        # Test __torch_function__ functionality
        self.assertAllClose(torch.mul(linear_op, torch.tensor(5.0)).to_dense(), evaluated * 5.0)
        self.assertAllClose(torch.mul(torch.tensor(5.0), linear_op).to_dense(), evaluated * 5.0)

    def test_constant_mul_neg(self):
        linear_op = self.create_linear_op()
        evaluated = self.evaluate_linear_op(linear_op)
        self.assertAllClose((linear_op * -5.0).to_dense(), evaluated * -5.0)

    def test_constant_div(self):
        linear_op = self.create_linear_op()
        evaluated = self.evaluate_linear_op(linear_op)

        # Test operator functionality
        self.assertAllClose((linear_op / 5.0).to_dense(), evaluated / 5.0)
        self.assertAllClose((linear_op / torch.tensor(5.0)).to_dense(), evaluated / 5.0)

        # Test __torch_function__ functionality
        self.assertAllClose(torch.div(linear_op, torch.tensor(5.0)).to_dense(), evaluated / 5.0)

    def test_to_dense(self):
        linear_op = self.create_linear_op()
        evaluated = self.evaluate_linear_op(linear_op)
        self.assertAllClose(linear_op.to_dense(), evaluated)

    def test_getitem(self):
        linear_op = self.create_linear_op()
        evaluated = self.evaluate_linear_op(linear_op)

        # Non-batch case
        if linear_op.ndimension() == 2:
            res = linear_op[1]
            actual = evaluated[1]
            self.assertAllClose(res, actual)
            res = linear_op[0:2].to_dense()
            actual = evaluated[0:2]
            self.assertAllClose(res, actual)
            res = linear_op[:, 0:2].to_dense()
            actual = evaluated[:, 0:2]
            self.assertAllClose(res, actual)
            res = linear_op[0:2, :].to_dense()
            actual = evaluated[0:2, :]
            self.assertAllClose(res, actual)
            res = linear_op[..., 0:2].to_dense()
            actual = evaluated[..., 0:2]
            self.assertAllClose(res, actual)
            res = linear_op[0:2, ...].to_dense()
            actual = evaluated[0:2, ...]
            self.assertAllClose(res, actual)
            res = linear_op[..., 0:2, 2]
            actual = evaluated[..., 0:2, 2]
            self.assertAllClose(res, actual)
            res = linear_op[0:2, ..., 2]
            actual = evaluated[0:2, ..., 2]
            self.assertAllClose(res, actual)

        # Batch case
        else:
            res = linear_op[1].to_dense()
            actual = evaluated[1]
            self.assertAllClose(res, actual)
            res = linear_op[0:2].to_dense()
            actual = evaluated[0:2]
            self.assertAllClose(res, actual)
            res = linear_op[:, 0:2].to_dense()
            actual = evaluated[:, 0:2]
            self.assertAllClose(res, actual)

            for batch_index in product([1, slice(0, 2, None)], repeat=(linear_op.dim() - 2)):
                res = linear_op.__getitem__((*batch_index, slice(0, 1, None), slice(0, 2, None))).to_dense()
                actual = evaluated.__getitem__((*batch_index, slice(0, 1, None), slice(0, 2, None)))
                self.assertAllClose(res, actual)
                res = linear_op.__getitem__((*batch_index, 1, slice(0, 2, None)))
                actual = evaluated.__getitem__((*batch_index, 1, slice(0, 2, None)))
                self.assertAllClose(res, actual)
                res = linear_op.__getitem__((*batch_index, slice(1, None, None), 2))
                actual = evaluated.__getitem__((*batch_index, slice(1, None, None), 2))
                self.assertAllClose(res, actual)

            # Ellipsis
            res = linear_op.__getitem__((Ellipsis, slice(1, None, None), 2))
            actual = evaluated.__getitem__((Ellipsis, slice(1, None, None), 2))
            self.assertAllClose(res, actual)
            res = linear_op.__getitem__((slice(1, None, None), Ellipsis, 2))
            actual = evaluated.__getitem__((slice(1, None, None), Ellipsis, 2))
            self.assertAllClose(res, actual)

    def test_getitem_tensor_index(self):
        linear_op = self.create_linear_op()
        evaluated = self.evaluate_linear_op(linear_op)

        # Non-batch case
        if linear_op.ndimension() == 2:
            index = (torch.tensor([0, 0, 1, 2]), torch.tensor([0, 1, 0, 2]))
            res, actual = linear_op[index], evaluated[index]
            self.assertAllClose(res, actual)
            index = (torch.tensor([0, 0, 1, 2]), slice(None, None, None))
            res, actual = linear_operator.to_dense(linear_op[index]), evaluated[index]
            self.assertAllClose(res, actual)
            index = (slice(None, None, None), torch.tensor([0, 0, 1, 2]))
            res, actual = linear_operator.to_dense(linear_op[index]), evaluated[index]
            self.assertAllClose(res, actual)
            index = (torch.tensor([0, 0, 1, 2]), Ellipsis)
            res, actual = linear_operator.to_dense(linear_op[index]), evaluated[index]
            self.assertAllClose(res, actual)
            index = (Ellipsis, torch.tensor([0, 0, 1, 2]))
            res, actual = linear_operator.to_dense(linear_op[index]), evaluated[index]
            self.assertAllClose(res, actual)
            index = (Ellipsis, torch.tensor([0, 0, 1, 2]), torch.tensor([0, 1, 0, 2]))
            res, actual = linear_op[index], evaluated[index]
            self.assertAllClose(res, actual)

        # Batch case
        else:
            for batch_index in product(
                [torch.tensor([0, 1, 1, 0]), slice(None, None, None)],
                repeat=(linear_op.dim() - 2),
            ):
                index = (
                    *batch_index,
                    torch.tensor([0, 1, 0, 2]),
                    torch.tensor([1, 2, 0, 1]),
                )
                res, actual = linear_op[index], evaluated[index]
                self.assertAllClose(res, actual)
                index = (
                    *batch_index,
                    torch.tensor([0, 1, 0, 2]),
                    slice(None, None, None),
                )
                res, actual = linear_operator.to_dense(linear_op[index]), evaluated[index]
                self.assertAllClose(res, actual)
                index = (
                    *batch_index,
                    slice(None, None, None),
                    torch.tensor([0, 1, 2, 1]),
                )
                res, actual = linear_operator.to_dense(linear_op[index]), evaluated[index]
                self.assertAllClose(res, actual)
                index = (*batch_index, slice(None, None, None), slice(None, None, None))
                res, actual = linear_op[index].to_dense(), evaluated[index]
                self.assertAllClose(res, actual)

            # Ellipsis
            res = linear_op.__getitem__((Ellipsis, torch.tensor([0, 1, 0, 2]), torch.tensor([1, 2, 0, 1])))
            actual = evaluated.__getitem__((Ellipsis, torch.tensor([0, 1, 0, 2]), torch.tensor([1, 2, 0, 1])))
            self.assertAllClose(res, actual)
            res = linear_operator.to_dense(
                linear_op.__getitem__((torch.tensor([0, 1, 0, 1]), Ellipsis, torch.tensor([1, 2, 0, 1])))
            )
            actual = evaluated.__getitem__((torch.tensor([0, 1, 0, 1]), Ellipsis, torch.tensor([1, 2, 0, 1])))
            self.assertAllClose(res, actual)

    def test_getitem_broadcasted_tensor_index(self):
        linear_op = self.create_linear_op()
        evaluated = self.evaluate_linear_op(linear_op)

        # Non-batch case
        if linear_op.ndimension() == 2:
            index = (torch.tensor([0, 0, 1, 2]).unsqueeze(-1), torch.tensor([0, 1, 0, 2]).unsqueeze(-2))
            res, actual = linear_op[index], evaluated[index]
            self.assertAllClose(res, actual)
            index = (Ellipsis, torch.tensor([0, 0, 1, 2]).unsqueeze(-2), torch.tensor([0, 1, 0, 2]).unsqueeze(-1))
            res, actual = linear_op[index], evaluated[index]
            self.assertAllClose(res, actual)

        # Batch case
        else:
            for batch_index in product(
                [torch.tensor([0, 1, 1]).view(-1, 1, 1), slice(None, None, None)],
                repeat=(linear_op.dim() - 2),
            ):
                index = (
                    *batch_index,
                    torch.tensor([0, 1]).view(-1, 1),
                    torch.tensor([1, 2, 0, 1]).view(1, -1),
                )
                res, actual = linear_op[index], evaluated[index]
                self.assertAllClose(res, actual)
                res, actual = linear_operator.to_dense(linear_op[index]), evaluated[index]
                self.assertAllClose(res, actual)
                index = (*batch_index, slice(None, None, None), slice(None, None, None))
                res, actual = linear_op[index].to_dense(), evaluated[index]
                self.assertAllClose(res, actual)

            # Ellipsis
            res = linear_op.__getitem__(
                (Ellipsis, torch.tensor([0, 1, 0]).view(-1, 1, 1), torch.tensor([1, 2, 0, 1]).view(1, 1, -1))
            )
            actual = evaluated.__getitem__(
                (Ellipsis, torch.tensor([0, 1, 0]).view(-1, 1, 1), torch.tensor([1, 2, 0, 1]).view(1, 1, -1))
            )
            self.assertAllClose(res, actual)
            res = linear_operator.to_dense(
                linear_op.__getitem__(
                    (torch.tensor([0, 1, 0]).view(1, -1), Ellipsis, torch.tensor([1, 2, 0, 1]).view(-1, 1))
                )
            )
            actual = evaluated.__getitem__(
                (torch.tensor([0, 1, 0]).view(1, -1), Ellipsis, torch.tensor([1, 2, 0, 1]).view(-1, 1))
            )
            self.assertAllClose(res, actual)

    def test_permute(self):
        linear_op = self.create_linear_op()
        if linear_op.dim() >= 4:
            evaluated = self.evaluate_linear_op(linear_op)
            dims = torch.randperm(linear_op.dim() - 2).tolist()

            # Call using __torch_function__
            res = torch.permute(linear_op, (*dims, -2, -1)).to_dense()
            actual = torch.permute(evaluated, (*dims, -2, -1))
            self.assertAllClose(res, actual)

            # Call using method
            res = linear_op.permute(*dims, -2, -1).to_dense()
            actual = torch.permute(evaluated, (*dims, -2, -1))
            self.assertAllClose(res, actual)

    def test_rmatmul_vec(self):
        linear_op = self.create_linear_op()

        # We skip this test if we're dealing with batch LinearOperators
        # They shouldn't multiply by a vec
        if linear_op.ndimension() > 2:
            return

        lhs = torch.randn(linear_op.size(-2))
        return self._test_rmatmul(lhs)

    def test_matmul_matrix(self):
        linear_op = self.create_linear_op()
        rhs = torch.randn(*linear_op.batch_shape, linear_op.size(-1), 4)
        return self._test_matmul(rhs)

    def test_rmatmul_matrix(self):
        linear_op = self.create_linear_op()
        lhs = torch.randn(*linear_op.batch_shape, 4, linear_op.size(-2))
        return self._test_rmatmul(lhs)

    def test_matmul_diag_matrix(self):
        linear_op = self.create_linear_op()
        diag = torch.rand(*linear_op.batch_shape, linear_op.size(-1))
        rhs = DiagLinearOperator(diag)
        return self._test_matmul(rhs)

    def test_matmul_matrix_broadcast(self):
        linear_op = self.create_linear_op()

        # Right hand size has one more batch dimension
        batch_shape = torch.Size((3, *linear_op.batch_shape))
        rhs = torch.randn(*batch_shape, linear_op.size(-1), 4)
        self._test_matmul(rhs)

        if linear_op.ndimension() > 2:
            # Right hand size has one fewer batch dimension
            batch_shape = torch.Size(linear_op.batch_shape[1:])
            rhs = torch.randn(*batch_shape, linear_op.size(-1), 4)
            self._test_matmul(rhs)

            # Right hand size has a singleton dimension
            batch_shape = torch.Size((*linear_op.batch_shape[:-1], 1))
            rhs = torch.randn(*batch_shape, linear_op.size(-1), 4)
            self._test_matmul(rhs)

    def test_rmatmul_matrix_broadcast(self):
        linear_op = self.create_linear_op()

        # Left hand size has one more batch dimension
        batch_shape = torch.Size((3, *linear_op.batch_shape))
        lhs = torch.randn(*batch_shape, 4, linear_op.size(-2))
        self._test_rmatmul(lhs)

        if linear_op.ndimension() > 2:
            # Left hand size has one fewer batch dimension
            batch_shape = torch.Size(linear_op.batch_shape[1:])
            lhs = torch.randn(*batch_shape, 4, linear_op.size(-2))
            self._test_rmatmul(lhs)

            # Left hand size has a singleton dimension
            batch_shape = torch.Size((*linear_op.batch_shape[:-1], 1))
            lhs = torch.randn(*batch_shape, 4, linear_op.size(-2))
            self._test_rmatmul(lhs)

    def test_rsub(self):
        linear_op = self.create_linear_op()
        evaluated = self.evaluate_linear_op(linear_op)

        rhs = torch.randn(linear_op.shape)
        # Test operator functionality
        self.assertAllClose((rhs - linear_op).to_dense(), rhs - evaluated)
        # Test __torch_function__ functionality
        self.assertAllClose(torch.sub(rhs, linear_op).to_dense(), rhs - evaluated)

    def test_sub(self):
        linear_op = self.create_linear_op()
        evaluated = self.evaluate_linear_op(linear_op)

        rhs = torch.randn(linear_op.shape)
        # Test operator functionality
        self.assertAllClose((linear_op - rhs).to_dense(), evaluated - rhs)
        # Test __torch_function__ functionality
        self.assertAllClose(torch.sub(linear_op, rhs).to_dense(), evaluated - rhs)

    def test_sum(self):
        linear_op = self.create_linear_op()
        evaluated = self.evaluate_linear_op(linear_op)

        self.assertAllClose(torch.sum(linear_op, -1), torch.sum(evaluated, -1))
        self.assertAllClose(torch.sum(linear_op, -2), torch.sum(evaluated, -2))
        if linear_op.ndimension() > 2:
            self.assertAllClose(torch.sum(linear_op, -3).to_dense(), torch.sum(evaluated, -3))
        if linear_op.ndimension() > 3:
            self.assertAllClose(torch.sum(linear_op, -4).to_dense(), torch.sum(evaluated, -4))

    def test_squeeze_unsqueeze(self):
        linear_operator = self.create_linear_op()
        evaluated = self.evaluate_linear_op(linear_operator)

        unsqueezed = torch.unsqueeze(linear_operator, -3)
        self.assertAllClose(unsqueezed.to_dense(), evaluated.unsqueeze(-3))

        squeezed = torch.squeeze(unsqueezed, -3)
        self.assertAllClose(squeezed.to_dense(), evaluated)

    def test_transpose_batch(self):
        linear_op = self.create_linear_op()
        evaluated = self.evaluate_linear_op(linear_op)

        if linear_op.dim() >= 4:
            for i, j in combinations(range(linear_op.dim() - 2), 2):
                res = torch.transpose(linear_op, i, j).to_dense()
                actual = torch.transpose(evaluated, i, j)
                self.assertAllClose(res, actual, **self.tolerances["transpose"])


class LinearOperatorTestCase(RectangularLinearOperatorTestCase):
    should_test_sample = False
    skip_slq_tests = False
    should_call_cg = True
    should_call_lanczos = True
    should_call_lanczos_diagonalization = True
    tolerances = {
        **RectangularLinearOperatorTestCase.tolerances,
        "cholesky": {"rtol": 1e-3, "atol": 1e-5},
        "diag": {"rtol": 1e-2, "atol": 1e-5},
        "inv_quad": {"rtol": 0.01, "atol": 0.01},
        "logdet": {"rtol": 0.2, "atol": 0.03},
        "prod": {"rtol": 1e-2, "atol": 1e-2},
        "grad": {"rtol": 0.03, "atol": 1e-5},
        "root_decomposition": {"rtol": 0.05},
        "root_inv_decomposition": {"rtol": 0.05, "atol": 0.02},
        "sample": {"rtol": 0.3, "atol": 0.3},
        "solve": {"rtol": 0.02, "atol": 1e-5},
        "sqrt_inv_matmul": {"rtol": 1e-2, "atol": 1e-3},
        "symeig": {
            "double": {"rtol": 1e-4, "atol": 1e-3},
            "float": {"rtol": 1e-3, "atol": 1e-2},
        },
        "svd": {"rtol": 1e-4, "atol": 1e-3},
    }

    def _ensure_symmetric_grad(self, grad):
        """
        A gradient-hook hack to ensure that symmetric matrix gradients are symmetric
        """
        res = torch.add(grad, grad.mT).mul(0.5)
        return res

    def _test_inv_quad_logdet(self, reduce_inv_quad=True, cholesky=False, linear_op=None):
        if not self.__class__.skip_slq_tests:
            # Forward
            if linear_op is None:
                linear_op = self.create_linear_op()
            evaluated = self.evaluate_linear_op(linear_op)
            flattened_evaluated = evaluated.view(-1, *linear_op.matrix_shape)

            vecs = torch.randn(*linear_op.batch_shape, linear_op.size(-1), 3, requires_grad=True)
            vecs_copy = vecs.clone().detach().requires_grad_(True)

            _wrapped_cg = MagicMock(wraps=linear_operator.utils.linear_cg)
            with patch("linear_operator.utils.linear_cg", new=_wrapped_cg) as linear_cg_mock:
                with linear_operator.settings.num_trace_samples(256), linear_operator.settings.max_cholesky_size(
                    math.inf if cholesky else 0
                ), linear_operator.settings.cg_tolerance(1e-5):
                    with linear_operator.settings.min_preconditioning_size(
                        4
                    ), linear_operator.settings.max_preconditioner_size(2):
                        res_inv_quad, res_logdet = linear_op.inv_quad_logdet(
                            inv_quad_rhs=vecs, logdet=True, reduce_inv_quad=reduce_inv_quad
                        )

            actual_inv_quad = evaluated.inverse().matmul(vecs_copy).mul(vecs_copy).sum(-2)
            if reduce_inv_quad:
                actual_inv_quad = actual_inv_quad.sum(-1)
            actual_logdet = torch.cat(
                [torch.logdet(flattened_evaluated[i]).unsqueeze(0) for i in range(linear_op.batch_shape.numel())]
            ).view(linear_op.batch_shape)

            self.assertAllClose(res_inv_quad, actual_inv_quad, **self.tolerances["inv_quad"])
            self.assertAllClose(res_logdet, actual_logdet, **self.tolerances["logdet"])

            if not cholesky and self.__class__.should_call_cg:
                self.assertTrue(linear_cg_mock.called)
            else:
                self.assertFalse(linear_cg_mock.called)

    def _test_solve(self, rhs, lhs=None, cholesky=False):
        linear_op = self.create_linear_op().detach().requires_grad_(True)
        linear_op_copy = torch.clone(linear_op).detach().requires_grad_(True)
        evaluated = self.evaluate_linear_op(linear_op_copy)
        evaluated.register_hook(self._ensure_symmetric_grad)

        # Create a test right hand side and left hand side
        rhs.requires_grad_(True)
        rhs_copy = rhs.clone().detach().requires_grad_(True)
        if lhs is not None:
            lhs.requires_grad_(True)
            lhs_copy = lhs.clone().detach().requires_grad_(True)

        _wrapped_cg = MagicMock(wraps=linear_operator.utils.linear_cg)
        with patch("linear_operator.utils.linear_cg", new=_wrapped_cg) as linear_cg_mock:
            with linear_operator.settings.max_cholesky_size(
                math.inf if cholesky else 0
            ), linear_operator.settings.cg_tolerance(1e-4):
                # Perform the solve
                if lhs is not None:
                    res = linear_operator.solve(linear_op, rhs, lhs)
                    actual = lhs_copy @ evaluated.inverse() @ rhs_copy
                else:
                    res = torch.linalg.solve(linear_op, rhs)
                    actual = evaluated.inverse().matmul(rhs_copy)
                self.assertAllClose(res, actual, **self.tolerances["solve"])

                # Perform backward pass
                grad = torch.randn_like(res)
                res.backward(gradient=grad)
                actual.backward(gradient=grad)
                for arg, arg_copy in zip(linear_op.representation(), linear_op_copy.representation()):
                    if arg_copy.requires_grad and arg_copy.is_leaf and arg_copy.grad is not None:
                        self.assertAllClose(arg.grad, arg_copy.grad, **self.tolerances["grad"])
                self.assertAllClose(rhs.grad, rhs_copy.grad, **self.tolerances["grad"])
                if lhs is not None:
                    self.assertAllClose(lhs.grad, lhs_copy.grad, **self.tolerances["grad"])

            # Determine if we've called CG or not
            if not cholesky and self.__class__.should_call_cg:
                self.assertTrue(linear_cg_mock.called)
            else:
                self.assertFalse(linear_cg_mock.called)

    def test_add_diagonal(self):
        linear_op = self.create_linear_op()
        evaluated = self.evaluate_linear_op(linear_op)

        other_diag = torch.tensor(1.5)
        res = linear_operator.add_diagonal(linear_op, other_diag).to_dense()

        actual = evaluated + torch.eye(evaluated.size(-1)).view(
            *[1 for _ in range(linear_op.dim() - 2)], evaluated.size(-1), evaluated.size(-1)
        ).repeat(*linear_op.batch_shape, 1, 1).mul(1.5)
        self.assertAllClose(res, actual)

        other_diag = torch.tensor([1.5])
        res = linear_operator.add_diagonal(linear_op, other_diag).to_dense()
        actual = evaluated + torch.eye(evaluated.size(-1)).view(
            *[1 for _ in range(linear_op.dim() - 2)], evaluated.size(-1), evaluated.size(-1)
        ).repeat(*linear_op.batch_shape, 1, 1).mul(1.5)
        self.assertAllClose(res, actual)

        other_diag = torch.randn(linear_op.size(-1)).pow(2)
        res = linear_operator.add_diagonal(linear_op, other_diag).to_dense()
        actual = evaluated + torch.diag_embed(other_diag)
        self.assertAllClose(res, actual)

        for sizes in product([1, None], repeat=(linear_op.dim() - 2)):
            batch_shape = [linear_op.batch_shape[i] if size is None else size for i, size in enumerate(sizes)]
            other_diag = torch.randn(*batch_shape, linear_op.size(-1)).pow(2)
            res = linear_op.add_diagonal(other_diag).to_dense()
            actual = evaluated.clone().detach()
            for i in range(other_diag.size(-1)):
                actual[..., i, i] = actual[..., i, i] + other_diag[..., i]
            self.assertAllClose(res, actual, **self.tolerances["diag"])

    def test_add_jitter(self):
        linear_op = self.create_linear_op()
        evaluated = self.evaluate_linear_op(linear_op)

        try:
            res = linear_operator.add_jitter(linear_op, 0.4).to_dense()
        except Exception:
            msg = traceback.format_exc()
            logging.warning(msg)
        actual = evaluated + torch.eye(evaluated.size(-1)).mul_(0.4)
        self.assertAllClose(res, actual)

    def test_add_low_rank(self):
        linear_op = self.create_linear_op()
        linear_op = self.create_linear_op()
        evaluated = self.evaluate_linear_op(linear_op)
        new_rows = torch.randn(*linear_op.shape[:-1], 3)

        summed_lt = evaluated + new_rows.matmul(new_rows.mT)
        try:
            new_lt = linear_op.add_low_rank(new_rows)
        except Exception:
            msg = traceback.format_exc()
            logging.warning(msg)

        # check that the concatenation is okay
        self.assertAllClose(new_lt.to_dense(), summed_lt)

        # check that the root approximation is close
        rhs = torch.randn(linear_op.size(-1))
        summed_rhs = summed_lt.matmul(rhs)
        root_rhs = linear_operator.root_decomposition(new_lt).matmul(rhs)
        self.assertAllClose(root_rhs, summed_rhs, **self.tolerances["root_decomposition"])

        # check that the inverse root decomposition is close
        summed_solve = torch.linalg.solve(summed_lt, rhs.unsqueeze(-1)).squeeze(-1)
        root_inv_solve = linear_operator.root_inv_decomposition(new_lt).matmul(rhs)
        self.assertAllClose(root_inv_solve, summed_solve, **self.tolerances["root_inv_decomposition"])

    def test_bilinear_derivative(self):
        linear_op = self.create_linear_op().detach().requires_grad_(True)
        linear_op_clone = torch.clone(linear_op).detach().requires_grad_(True)
        left_vecs = torch.randn(*linear_op.batch_shape, linear_op.size(-2), 2)
        right_vecs = torch.randn(*linear_op.batch_shape, linear_op.size(-1), 2)

        deriv_custom = linear_op._bilinear_derivative(left_vecs, right_vecs)
        deriv_auto = linear_operator.operators.LinearOperator._bilinear_derivative(
            linear_op_clone, left_vecs, right_vecs
        )

        for dc, da in zip(deriv_custom, deriv_auto):
            self.assertAllClose(dc, da)

    def test_cat_rows(self):
        linear_op = self.create_linear_op()
        evaluated = self.evaluate_linear_op(linear_op)

        for batch_shape in (torch.Size(), torch.Size([2])):
            new_rows = 1e-4 * torch.randn(*batch_shape, *linear_op.shape[:-2], 1, linear_op.shape[-1])
            new_point = torch.rand(*batch_shape, *linear_op.shape[:-2], 1, 1)

            # we need to expand here to be able to concat (this happens automatically in cat_rows)
            cat_col1 = torch.cat((evaluated.expand(*batch_shape, *evaluated.shape), new_rows), dim=-2)
            cat_col2 = torch.cat((new_rows.mT, new_point), dim=-2)

            concatenated_lt = torch.cat((cat_col1, cat_col2), dim=-1)
            try:
                new_lt = linear_op.cat_rows(new_rows, new_point)
            except Exception:
                msg = traceback.format_exc()
                logging.warning(msg)

            # check that the concatenation is okay
            self.assertAllClose(new_lt.to_dense(), concatenated_lt)

            # check that the root approximation is close
            rhs = torch.randn(linear_op.size(-1) + 1)
            concat_rhs = concatenated_lt.matmul(rhs)
            root_rhs = linear_operator.root_decomposition(new_lt).matmul(rhs)
            self.assertAllClose(root_rhs, concat_rhs, **self.tolerances["root_decomposition"])

            # check that root inv is cached
            root_inv = get_from_cache(new_lt, "root_inv_decomposition")
            # check that the inverse root decomposition is close
            concat_solve = torch.linalg.solve(concatenated_lt, rhs.unsqueeze(-1)).squeeze(-1)
            root_inv_solve = root_inv.matmul(rhs)
            self.assertLess(
                (root_inv_solve - concat_solve).norm() / concat_solve.norm(),
                self.tolerances["root_inv_decomposition"]["rtol"],
            )
            # test generate_inv_roots=False
            new_lt = linear_op.cat_rows(new_rows, new_point, generate_inv_roots=False)
            with self.assertRaises(CachingError):
                get_from_cache(new_lt, "root_inv_decomposition")

    def test_cholesky(self):
        linear_op = self.create_linear_op()
        evaluated = self.evaluate_linear_op(linear_op)
        for upper in (False, True):
            res = torch.linalg.cholesky(linear_op, upper=upper).to_dense()
            actual = torch.linalg.cholesky(evaluated, upper=upper)
            self.assertAllClose(res, actual, **self.tolerances["cholesky"])
            # TODO: Check gradients

    def test_double(self):
        linear_op = self.create_linear_op()
        evaluated = self.evaluate_linear_op(linear_op)

        res = linear_op.double()
        actual = evaluated.double()
        self.assertEqual(res.dtype, actual.dtype)

    def test_diagonal(self):
        linear_op = self.create_linear_op()
        evaluated = self.evaluate_linear_op(linear_op)

        res = torch.diagonal(linear_op, dim1=-1, dim2=-2)
        actual = torch.diagonal(evaluated, dim1=-2, dim2=-1)
        self.assertAllClose(res, actual, **self.tolerances["diag"])

    def test_eigh(self):
        dtypes = {"double": torch.double, "float": torch.float}
        for name, dtype in dtypes.items():
            tolerances = self.tolerances["symeig"][name]

            linear_op = self.create_linear_op().detach().requires_grad_(True)
            linear_op_copy = torch.clone(linear_op).detach().requires_grad_(True)
            evaluated = self.evaluate_linear_op(linear_op_copy)

            # Perform forward pass
            with linalg_dtypes(dtype):
                evals_unsorted, evecs_unsorted = torch.linalg.eigh(linear_op)
                evecs_unsorted = evecs_unsorted.to_dense()

            # since LinearOperator.eigh does not sort evals, we do this here for the check
            evals, idxr = torch.sort(evals_unsorted, dim=-1, descending=False)
            evecs = torch.gather(
                evecs_unsorted,
                dim=-1,
                index=idxr.unsqueeze(-2).expand(evecs_unsorted.shape),
            )

            evals_actual, evecs_actual = torch.linalg.eigh(evaluated.type(dtype))
            evals_actual = evals_actual.to(dtype=evaluated.dtype)
            evecs_actual = evecs_actual.to(dtype=evaluated.dtype)

            # Check forward pass
            self.assertAllClose(evals, evals_actual, **tolerances)
            lt_from_eigendecomp = evecs @ torch.diag_embed(evals) @ evecs.mT
            self.assertAllClose(lt_from_eigendecomp, evaluated, **tolerances)

            # if there are repeated evals, we'll skip checking the eigenvectors for those
            any_evals_repeated = False
            evecs_abs, evecs_actual_abs = evecs.abs(), evecs_actual.abs()
            for idx in product(*[range(b) for b in evals_actual.shape[:-1]]):
                eval_i = evals_actual[idx]
                if torch.unique(eval_i.detach()).shape[-1] == eval_i.shape[-1]:  # detach to avoid pytorch/pytorch#41389
                    self.assertAllClose(evecs_abs[idx], evecs_actual_abs[idx], **tolerances)
                else:
                    any_evals_repeated = True

            # Perform backward pass
            symeig_grad = torch.randn_like(evals)
            ((evals * symeig_grad).sum()).backward()
            ((evals_actual * symeig_grad).sum()).backward()

            # Check grads if there were no repeated evals
            if not any_evals_repeated:
                for arg, arg_copy in zip(linear_op.representation(), linear_op_copy.representation()):
                    if arg_copy.requires_grad and arg_copy.is_leaf and arg_copy.grad is not None:
                        self.assertAllClose(arg.grad, arg_copy.grad, **tolerances)

    def test_eigvalsh(self):
        dtypes = {"double": torch.double, "float": torch.float}
        for name, dtype in dtypes.items():
            tolerances = self.tolerances["symeig"][name]

            linear_op = self.create_linear_op().detach().requires_grad_(True)
            linear_op_copy = torch.clone(linear_op).detach().requires_grad_(True)
            evaluated = self.evaluate_linear_op(linear_op_copy)

            # Perform forward pass
            with linalg_dtypes(dtype):
                evals, _ = torch.linalg.eigvalsh(linear_op).sort(dim=-1, descending=False)

            # since LinearOperator.eigh does not sort evals, we do this here for the check
            evals_actual = torch.linalg.eigvalsh(evaluated.type(dtype))
            evals_actual = evals_actual.to(dtype=evaluated.dtype)

            # Check forward pass
            self.assertAllClose(evals, evals_actual, **tolerances)

            # if there are repeated evals, we'll skip checking the eigenvectors for those
            any_evals_repeated = False
            for idx in product(*[range(b) for b in evals_actual.shape[:-1]]):
                eval_i = evals_actual[idx]
                if (
                    not torch.unique(eval_i.detach()).shape[-1] == eval_i.shape[-1]
                ):  # detach to avoid pytorch/pytorch#41389
                    any_evals_repeated = True

            # Perform backward pass
            symeig_grad = torch.randn_like(evals)
            ((evals * symeig_grad).sum()).backward()
            ((evals_actual * symeig_grad).sum()).backward()

            if not any_evals_repeated:
                for arg, arg_copy in zip(linear_op.representation(), linear_op_copy.representation()):
                    if arg_copy.requires_grad and arg_copy.is_leaf and arg_copy.grad is not None:
                        self.assertAllClose(arg.grad, arg_copy.grad, **tolerances)

    def test_expand(self):
        linear_op = self.create_linear_op()
        # basic expansion of batch shape
        expanded_shape = torch.Size([3]) + linear_op.shape
        expanded_op = linear_op.expand(expanded_shape)
        self.assertEqual(expanded_op.shape, expanded_shape)
        # dealing with -1 shapes
        expanded_op = linear_op.expand(*linear_op.shape[:-2], -1, -1)
        self.assertEqual(expanded_op.shape, linear_op.shape)
        # check that error is raised if incompatible expand shape
        expand_args = (*linear_op.shape[:-2], 4, 5)
        expected_msg = r"Invalid expand arguments \({}\)".format(", ".join(str(a) for a in expand_args))
        with self.assertRaisesRegex((TypeError, RuntimeError), expected_msg):
            linear_op.expand(*expand_args)

    def test_reshape(self):
        # reshape is mostly an alias for expand, we just need to check the handling of a leading -1 dim
        linear_op = self.create_linear_op()
        expanded_op = linear_op.reshape(-1, *linear_op.shape)
        self.assertEqual(expanded_op.shape, torch.Size([1]) + linear_op.shape)

    def test_float(self):
        linear_op = self.create_linear_op().double()
        evaluated = self.evaluate_linear_op(linear_op)

        res = linear_op.float()
        actual = evaluated.float()
        self.assertEqual(res.dtype, actual.dtype)

    def _test_half(self, linear_op):
        evaluated = self.evaluate_linear_op(linear_op)

        res = linear_op.half()
        actual = evaluated.half()
        self.assertEqual(res.dtype, actual.dtype)

    def test_half(self):
        linear_op = self.create_linear_op()
        self._test_half(linear_op)

    def test_inv_quad_logdet(self):
        return self._test_inv_quad_logdet(reduce_inv_quad=False, cholesky=False)

    def test_inv_quad_logdet_no_reduce(self):
        return self._test_inv_quad_logdet(reduce_inv_quad=True, cholesky=False)

    def test_inv_quad_logdet_no_reduce_cholesky(self):
        return self._test_inv_quad_logdet(reduce_inv_quad=True, cholesky=True)

    def test_is_close(self):
        linear_op = self.create_linear_op()
        other = linear_op.to_dense().detach().clone()
        other[..., 0, 0] += 1.0
        if not isinstance(linear_op, DenseLinearOperator):
            with self.assertWarnsRegex(PerformanceWarning, "dense torch.Tensor due to a torch.isclose call"):
                is_close = torch.isclose(linear_op, other)
        else:
            is_close = torch.isclose(linear_op, other)
        self.assertFalse(torch.any(is_close[..., 0, 0]))
        is_close[..., 0, 0] = True
        self.assertTrue(torch.all(is_close))

    def test_logdet(self):
        tolerances = self.tolerances["logdet"]

        linear_op = self.create_linear_op()
        linear_op_copy = linear_op.detach().clone()
        linear_op.requires_grad_(True)
        linear_op_copy.requires_grad_(True)
        evaluated = self.evaluate_linear_op(linear_op_copy)
        evaluated.register_hook(self._ensure_symmetric_grad)

        # Add a diagonal
        linear_op_added_diag = linear_op.add_jitter(0.5)
        evaluated = evaluated + torch.eye(evaluated.size(-1)).mul(0.5)

        # Here, we just want to check that __torch_function__ works correctly
        # So we'll just use cholesky
        # The cg functionality of logdet is tested by test_inv_quad_logdet
        with linear_operator.settings.max_cholesky_size(10000000):
            logdet = torch.logdet(linear_op_added_diag)
            logdet_actual = torch.logdet(evaluated)
            self.assertAllClose(logdet, logdet_actual, **tolerances)

        # Backwards
        logdet.sum().backward()
        logdet_actual.sum().backward()

        # Check grads
        for arg, arg_copy in zip(linear_op.representation(), linear_op_copy.representation()):
            if arg_copy.requires_grad and arg_copy.is_leaf and arg_copy.grad is not None:
                self.assertAllClose(arg.grad, arg_copy.grad, **tolerances)

    def test_prod(self):
        with linear_operator.settings.fast_computations(covar_root_decomposition=False):
            linear_op = self.create_linear_op()
            evaluated = self.evaluate_linear_op(linear_op)

            if linear_op.ndimension() > 2:
                self.assertAllClose(
                    torch.prod(linear_op, -3).to_dense(), torch.prod(evaluated, -3), **self.tolerances["prod"]
                )
            if linear_op.ndimension() > 3:
                self.assertAllClose(
                    torch.prod(linear_op, -4).to_dense(), torch.prod(evaluated, -4), **self.tolerances["prod"]
                )

    def test_root_decomposition(self, cholesky=False):
        _wrapped_lanczos = MagicMock(wraps=linear_operator.utils.lanczos.lanczos_tridiag)
        with patch("linear_operator.utils.lanczos.lanczos_tridiag", new=_wrapped_lanczos) as lanczos_mock:
            linear_op = self.create_linear_op()
            test_mat = torch.randn(*linear_op.batch_shape, linear_op.size(-1), 5)
            with linear_operator.settings.max_cholesky_size(math.inf if cholesky else 0):
                root_approx = linear_operator.root_decomposition(linear_op)
                res = root_approx.matmul(test_mat)
                actual = linear_op.matmul(test_mat)
                self.assertAllClose(res, actual, **self.tolerances["root_decomposition"])

            # Make sure that we're calling the correct function
            if not cholesky and self.__class__.should_call_lanczos:
                self.assertTrue(lanczos_mock.called)
            else:
                self.assertFalse(lanczos_mock.called)

    def test_diagonalization(self, symeig=False):
        _wrapped_lanczos = MagicMock(wraps=linear_operator.utils.lanczos.lanczos_tridiag)
        with patch("linear_operator.utils.lanczos.lanczos_tridiag", new=_wrapped_lanczos) as lanczos_mock:
            linear_op = self.create_linear_op()
            test_mat = torch.randn(*linear_op.batch_shape, linear_op.size(-1), 5)
            with linear_operator.settings.max_cholesky_size(math.inf if symeig else 0):
                try:
                    evals, evecs = linear_op.diagonalization()
                except Exception:
                    msg = traceback.format_exc()
                    logging.warning(msg)
                evecs = evecs.to_dense()
                approx = evecs.matmul(torch.diag_embed(evals)).matmul(evecs.mT)
                res = approx.matmul(test_mat)
                actual = linear_op.matmul(test_mat)
                self.assertAllClose(res, actual, rtol=0.05)

            # Make sure that we're calling the correct function
            if not symeig and self.__class__.should_call_lanczos_diagonalization:
                self.assertTrue(lanczos_mock.called)
            else:
                self.assertFalse(lanczos_mock.called)

    def test_diagonalization_symeig(self):
        return self.test_diagonalization(symeig=True)

    # NOTE: this is currently not executed, and fails if the underscore is removed
    def _test_triangular_linear_op_inv_quad_logdet(self):
        # now we need to test that a second cholesky isn't being called in the inv_quad_logdet
        with linear_operator.settings.max_cholesky_size(math.inf):
            linear_op = self.create_linear_op()
            rootdecomp = linear_operator.root_decomposition(linear_op)
            if isinstance(rootdecomp, linear_operator.operators.CholLinearOperator):
                chol = linear_operator.root_decomposition(linear_op).root.clone()
                linear_operator.utils.memoize.clear_cache_hook(linear_op)
                linear_operator.utils.memoize.add_to_cache(
                    linear_op,
                    "root_decomposition",
                    linear_operator.operators.RootLinearOperator(chol),
                )

                _wrapped_cholesky = MagicMock(wraps=torch.linalg.cholesky_ex)
                with patch("torch.linalg.cholesky_ex", new=_wrapped_cholesky) as cholesky_mock:
                    self._test_inv_quad_logdet(reduce_inv_quad=True, cholesky=True, linear_op=linear_op)
                self.assertFalse(cholesky_mock.called)

    def test_root_decomposition_cholesky(self):
        # first test if the root decomposition is accurate
        self.test_root_decomposition(cholesky=True)

        # now test that a second cholesky isn't being called in the inv_quad_logdet
        self._test_inv_quad_logdet()

    def test_root_inv_decomposition(self):
        linear_op = self.create_linear_op()
        root_approx = linear_operator.root_inv_decomposition(linear_op)

        test_mat = torch.randn(*linear_op.batch_shape, linear_op.size(-1), 5)

        res = root_approx.matmul(test_mat)
        actual = torch.linalg.solve(linear_op, test_mat)
        self.assertAllClose(res, actual, **self.tolerances["root_inv_decomposition"])

    def test_sample(self):
        if self.__class__.should_test_sample:
            linear_op = self.create_linear_op()
            evaluated = self.evaluate_linear_op(linear_op)

            samples = linear_op.zero_mean_mvn_samples(50000)
            sample_covar = samples.unsqueeze(-1).matmul(samples.unsqueeze(-2)).mean(0)
            self.assertAllClose(sample_covar, evaluated, **self.tolerances["sample"])

    def test_solve_vector(self, cholesky=False):
        linear_op = self.create_linear_op()
        rhs = torch.randn(linear_op.size(-1))

        # We skip this test if we're dealing with batch LinearOperators
        # They shouldn't multiply by a vec
        if linear_op.ndimension() > 2:
            return
        else:
            return self._test_solve(rhs)

    def test_solve_vector_with_left(self, cholesky=False):
        linear_op = self.create_linear_op()
        rhs = torch.randn(linear_op.size(-1))
        lhs = torch.randn(6, linear_op.size(-1))

        # We skip this test if we're dealing with batch LinearOperators
        # They shouldn't multiply by a vec
        if linear_op.ndimension() > 2:
            return
        else:
            return self._test_solve(rhs, lhs=lhs)

    def test_solve_vector_with_left_cholesky(self):
        linear_op = self.create_linear_op()
        rhs = torch.randn(*linear_op.batch_shape, linear_op.size(-1), 5)
        lhs = torch.randn(*linear_op.batch_shape, 6, linear_op.size(-1))
        return self._test_solve(rhs, lhs=lhs, cholesky=True)

    def test_solve_matrix(self, cholesky=False):
        linear_op = self.create_linear_op()
        rhs = torch.randn(*linear_op.batch_shape, linear_op.size(-1), 5)
        return self._test_solve(rhs, cholesky=cholesky)

    def test_solve_matrix_cholesky(self):
        return self.test_solve_matrix(cholesky=True)

    def test_solve_matrix_with_left(self):
        linear_op = self.create_linear_op()
        rhs = torch.randn(*linear_op.batch_shape, linear_op.size(-1), 5)
        lhs = torch.randn(*linear_op.batch_shape, 3, linear_op.size(-1))
        return self._test_solve(rhs, lhs=lhs)

    def test_solve_matrix_broadcast(self):
        linear_op = self.create_linear_op()

        # Right hand size has one more batch dimension
        batch_shape = torch.Size((3, *linear_op.batch_shape))
        rhs = torch.randn(*batch_shape, linear_op.size(-1), 5)
        self._test_solve(rhs)

        if linear_op.ndimension() > 2:
            # Right hand size has one fewer batch dimension
            batch_shape = torch.Size(linear_op.batch_shape[1:])
            rhs = torch.randn(*batch_shape, linear_op.size(-1), 5)
            self._test_solve(rhs)

            # Right hand size has a singleton dimension
            batch_shape = torch.Size((*linear_op.batch_shape[:-1], 1))
            rhs = torch.randn(*batch_shape, linear_op.size(-1), 5)
            self._test_solve(rhs)

    def test_solve_triangular(self):
        linear_op = self.create_linear_op()
        rhs = torch.randn(linear_op.size(-1))
        with self.assertRaisesRegex(NotImplementedError, "torch.linalg.solve_triangular"):
            torch.linalg.solve_triangular(linear_op, rhs, upper=True)

    def test_sqrt_inv_matmul(self):
        linear_op = self.create_linear_op().detach().requires_grad_(True)
        if len(linear_op.batch_shape):
            return

        linear_op_copy = torch.clone(linear_op).detach().requires_grad_(True)
        evaluated = self.evaluate_linear_op(linear_op_copy)
        evaluated.register_hook(self._ensure_symmetric_grad)

        # Create a test right hand side and left hand side
        rhs = torch.randn(*linear_op.shape[:-1], 3).requires_grad_(True)
        lhs = torch.randn(*linear_op.shape[:-2], 2, linear_op.size(-1)).requires_grad_(True)
        rhs_copy = rhs.clone().detach().requires_grad_(True)
        lhs_copy = lhs.clone().detach().requires_grad_(True)

        # Perform forward pass
        with linear_operator.settings.max_cg_iterations(200):
            sqrt_inv_matmul_res, inv_quad_res = linear_operator.sqrt_inv_matmul(linear_op, rhs, lhs)
        evals, evecs = torch.linalg.eigh(evaluated)
        matrix_inv_root = evecs @ (evals.sqrt().reciprocal().unsqueeze(-1) * evecs.mT)
        sqrt_inv_matmul_actual = lhs_copy @ matrix_inv_root @ rhs_copy
        inv_quad_actual = (lhs_copy @ matrix_inv_root).pow(2).sum(dim=-1)

        # Check forward pass
        self.assertAllClose(sqrt_inv_matmul_res, sqrt_inv_matmul_actual, **self.tolerances["sqrt_inv_matmul"])
        self.assertAllClose(inv_quad_res, inv_quad_actual, **self.tolerances["sqrt_inv_matmul"])

        # Perform backward pass
        sqrt_inv_matmul_grad = torch.randn_like(sqrt_inv_matmul_res)
        inv_quad_grad = torch.randn_like(inv_quad_res)
        ((sqrt_inv_matmul_res * sqrt_inv_matmul_grad).sum() + (inv_quad_res * inv_quad_grad).sum()).backward()
        ((sqrt_inv_matmul_actual * sqrt_inv_matmul_grad).sum() + (inv_quad_actual * inv_quad_grad).sum()).backward()

        # Check grads
        self.assertAllClose(rhs.grad, rhs_copy.grad, **self.tolerances["sqrt_inv_matmul"])
        self.assertAllClose(lhs.grad, lhs_copy.grad, **self.tolerances["sqrt_inv_matmul"])
        for arg, arg_copy in zip(linear_op.representation(), linear_op_copy.representation()):
            if arg_copy.requires_grad and arg_copy.is_leaf and arg_copy.grad is not None:
                self.assertAllClose(arg.grad, arg_copy.grad, **self.tolerances["sqrt_inv_matmul"])

    def test_sqrt_inv_matmul_no_lhs(self):
        linear_op = self.create_linear_op().detach().requires_grad_(True)
        if len(linear_op.batch_shape):
            return

        linear_op_copy = torch.clone(linear_op).detach().requires_grad_(True)
        evaluated = self.evaluate_linear_op(linear_op_copy)
        evaluated.register_hook(self._ensure_symmetric_grad)

        # Create a test right hand side and left hand side
        rhs = torch.randn(*linear_op.shape[:-1], 3).requires_grad_(True)
        rhs_copy = rhs.clone().detach().requires_grad_(True)

        # Perform forward pass
        with linear_operator.settings.max_cg_iterations(200):
            sqrt_inv_matmul_res = linear_operator.sqrt_inv_matmul(linear_op, rhs)
        evals, evecs = torch.linalg.eigh(evaluated)
        matrix_inv_root = evecs @ (evals.sqrt().reciprocal().unsqueeze(-1) * evecs.mT)
        sqrt_inv_matmul_actual = matrix_inv_root @ rhs_copy

        # Check forward pass
        self.assertAllClose(sqrt_inv_matmul_res, sqrt_inv_matmul_actual, **self.tolerances["sqrt_inv_matmul"])

        # Perform backward pass
        sqrt_inv_matmul_grad = torch.randn_like(sqrt_inv_matmul_res)
        ((sqrt_inv_matmul_res * sqrt_inv_matmul_grad).sum()).backward()
        ((sqrt_inv_matmul_actual * sqrt_inv_matmul_grad).sum()).backward()

        # Check grads
        self.assertAllClose(rhs.grad, rhs_copy.grad, **self.tolerances["sqrt_inv_matmul"])
        for arg, arg_copy in zip(linear_op.representation(), linear_op_copy.representation()):
            if arg_copy.requires_grad and arg_copy.is_leaf and arg_copy.grad is not None:
                self.assertAllClose(arg.grad, arg_copy.grad, **self.tolerances["sqrt_inv_matmul"])

    def test_svd(self):
        linear_op = self.create_linear_op().detach().requires_grad_(True)
        linear_op_copy = torch.clone(linear_op).detach().requires_grad_(True)
        evaluated = self.evaluate_linear_op(linear_op_copy)

        # Perform forward pass
        U_unsorted, S_unsorted, Vt_unsorted = torch.linalg.svd(linear_op)
        U_unsorted, V_unsorted = U_unsorted.to_dense(), Vt_unsorted.to_dense()

        # since LinearOperator.svd does not sort the singular values, we do this here for the check
        S, idxr = torch.sort(S_unsorted, dim=-1, descending=True)
        idxr = idxr.unsqueeze(-2).expand(U_unsorted.shape)
        U = torch.gather(U_unsorted, dim=-1, index=idxr)
        Vt = torch.gather(V_unsorted, dim=-2, index=idxr.mT)

        # compute expected result from full tensor
        U_actual, S_actual, Vt_actual = torch.linalg.svd(evaluated.double())
        U_actual = U_actual.to(dtype=evaluated.dtype)
        S_actual = S_actual.to(dtype=evaluated.dtype)
        Vt_actual = Vt_actual.to(dtype=evaluated.dtype)

        # Check forward pass
        self.assertAllClose(S, S_actual, **self.tolerances["svd"])
        lt_from_svd = U @ torch.diag_embed(S) @ Vt
        self.assertAllClose(lt_from_svd, evaluated, **self.tolerances["svd"])

        # if there are repeated singular values, we'll skip checking the singular vectors
        U_abs, U_actual_abs = U.abs(), U_actual.abs()
        Vt_abs, Vt_actual_abs = Vt.abs(), Vt_actual.abs()
        any_svals_repeated = False
        for idx in product(*[range(b) for b in S_actual.shape[:-1]]):
            Si = S_actual[idx]
            if torch.unique(Si.detach()).shape[-1] == Si.shape[-1]:  # detach to avoid pytorch/pytorch#41389
                self.assertAllClose(U_abs[idx], U_actual_abs[idx], **self.tolerances["svd"])
                self.assertAllClose(Vt_abs[idx], Vt_actual_abs[idx], **self.tolerances["svd"])
            else:
                any_svals_repeated = True

        # Perform backward pass
        svd_grad = torch.randn_like(S)
        ((S * svd_grad).sum()).backward()
        ((S_actual * svd_grad).sum()).backward()

        # Check grads if there were no repeated singular values
        if not any_svals_repeated:
            for arg, arg_copy in zip(linear_op.representation(), linear_op_copy.representation()):
                if arg_copy.requires_grad and arg_copy.is_leaf and arg_copy.grad is not None:
                    self.assertAllClose(arg.grad, arg_copy.grad, **self.tolerances["svd"])<|MERGE_RESOLUTION|>--- conflicted
+++ resolved
@@ -10,21 +10,14 @@
 import torch
 from jaxtyping import install_import_hook
 
-<<<<<<< HEAD
+from ..utils.warnings import PerformanceWarning
+
 with install_import_hook("linear_operator", ("typeguard", "typechecked")):
     import linear_operator
-    from linear_operator.operators import DiagLinearOperator, to_dense
+    from linear_operator.operators import DiagLinearOperator, to_dense, DenseLinearOperator
     from linear_operator.settings import linalg_dtypes
     from linear_operator.utils.errors import CachingError
     from linear_operator.utils.memoize import get_from_cache
-=======
-import linear_operator
-from linear_operator.operators import DenseLinearOperator, DiagLinearOperator, to_dense
-from linear_operator.settings import linalg_dtypes
-from linear_operator.utils.errors import CachingError
-from linear_operator.utils.memoize import get_from_cache
-from linear_operator.utils.warnings import PerformanceWarning
->>>>>>> 09b891db
 
 from .base_test_case import BaseTestCase
 
