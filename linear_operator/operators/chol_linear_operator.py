--- conflicted
+++ resolved
@@ -111,7 +111,6 @@
         return inv_quad_term
 
     def inv_quad_logdet(
-<<<<<<< HEAD
         self: Float[LinearOperator, "*batch N N"],
         inv_quad_rhs: Optional[Union[Float[Tensor, "*batch N M"], Float[Tensor, "*batch N"]]] = None,
         logdet: Optional[bool] = False,
@@ -120,13 +119,6 @@
         Optional[Union[Float[Tensor, "*batch M"], Float[Tensor, " *batch"], Float[Tensor, " 0"]]],
         Optional[Float[Tensor, "..."]],
     ]:
-=======
-        self,
-        inv_quad_rhs: Optional[torch.Tensor] = None,
-        logdet: bool = False,
-        reduce_inv_quad: bool = True,
-    ) -> Tuple[torch.Tensor, torch.Tensor]:
->>>>>>> 5191ee1b
         if not self.is_square:
             raise RuntimeError(
                 "inv_quad_logdet only operates on (batches of) square (positive semi-definite) LinearOperators. "
